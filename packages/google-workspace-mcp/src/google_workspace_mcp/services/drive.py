--- conflicted
+++ resolved
@@ -10,10 +10,9 @@
 import mimetypes
 from typing import Any
 
+from google_workspace_mcp.services.base import BaseGoogleService
 from googleapiclient.errors import HttpError
 from googleapiclient.http import MediaIoBaseDownload, MediaIoBaseUpload
-
-from google_workspace_mcp.services.base import BaseGoogleService
 
 logger = logging.getLogger(__name__)
 
@@ -49,12 +48,9 @@
             # Validate and constrain page_size
             page_size = max(1, min(page_size, 1000))
 
-<<<<<<< HEAD
-            # Use query as-is - Google Drive API handles proper escaping internally
-            formatted_query = query
-
-=======
->>>>>>> a3e518eb
+            # Format query with proper escaping
+            formatted_query = query.replace("'", "\\'")
+
             # Build list parameters with shared drive support
             list_params = {
                 "q": query,  # Use the query directly without modification
@@ -240,11 +236,7 @@
         # Export the file
         try:
             request = self.service.files().export_media(
-<<<<<<< HEAD
                 fileId=file_id, mimeType=export_mime_type, supportsAllDrives=True
-=======
-                fileId=file_id, mimeType=export_mime_type
->>>>>>> a3e518eb
             )
 
             content_bytes = self._download_content(request)
